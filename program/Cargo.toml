[package]
name = "pinnochio-tape-program"
version.workspace = true
edition.workspace = true

[lib]
crate-type = ["cdylib", "rlib"]

[dependencies]
# Local dependencies
tape-api = { path = "../api" }
<<<<<<< HEAD
tape-utils = { path = "../utils", package = "utils" }
=======
utils = { path = "../utils" }
>>>>>>> 4d360997

# Workspace dependencies
pinocchio.workspace = true
pinocchio-log.workspace = true
pinocchio-pubkey.workspace = true
pinocchio-system.workspace = true
pinocchio-token.workspace = true
pinocchio-associated-token-account.workspace = true
num_enum.workspace = true
const-crypto.workspace = true
shank.workspace = true
bytemuck.workspace = true
blake3.workspace = true

[dev-dependencies]
solana-sdk.workspace = true
mollusk-svm.workspace = true
mollusk-svm-bencher.workspace = true

[features]
no-entrypoint = []
std = []
test-default = ["no-entrypoint", "std"]
bench-default = ["no-entrypoint", "std"]

[[bench]]
name = "compute_units"
harness = false

[[test]]
name = "unit_tests"<|MERGE_RESOLUTION|>--- conflicted
+++ resolved
@@ -9,11 +9,9 @@
 [dependencies]
 # Local dependencies
 tape-api = { path = "../api" }
-<<<<<<< HEAD
 tape-utils = { path = "../utils", package = "utils" }
-=======
-utils = { path = "../utils" }
->>>>>>> 4d360997
+
+
 
 # Workspace dependencies
 pinocchio.workspace = true
