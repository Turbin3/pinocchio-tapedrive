[package]
name = "solana-pinocchio-starter"
version = "0.1.0"
edition = "2021"

[lib]
crate-type = ["cdylib", "rlib"]

[dependencies]
pinocchio = { git = "https://github.com/anza-xyz/pinocchio.git" }
pinocchio-log = { git = "https://github.com/anza-xyz/pinocchio.git" }
pinocchio-pubkey = { git = "https://github.com/anza-xyz/pinocchio.git" }
pinocchio-system = { git = "https://github.com/anza-xyz/pinocchio.git" }
pinocchio-token = "0.4.0"
pinocchio-associated-token-account = "0.2.0"
num_enum = "0.7.2"
const-crypto = "0.3.0"
shank = "0.4.2"
bytemuck = { version = "1.23.0", features = ["derive"] }
<<<<<<< HEAD
packx = "0.3.1"
crankx = "0.2.2"
brine-tree = "0.6.2"
=======
steel = "4.0.2"
brine-tree = "0.6.2"
crankx = "0.2.2"
packx = "0.2.5"
>>>>>>> c0345f78

[dev-dependencies]
solana-sdk = "2.2.1"
mollusk-svm = "0.4.0"
mollusk-svm-bencher = "0.4.0"


[features]
no-entrypoint = []
std = []
test-default = ["no-entrypoint", "std"]
bench-default = ["no-entrypoint", "std"]

[[bench]]
name = "compute_units"
harness = false


[[test]]
name = "unit_tests"<|MERGE_RESOLUTION|>--- conflicted
+++ resolved
@@ -17,16 +17,9 @@
 const-crypto = "0.3.0"
 shank = "0.4.2"
 bytemuck = { version = "1.23.0", features = ["derive"] }
-<<<<<<< HEAD
 packx = "0.3.1"
 crankx = "0.2.2"
 brine-tree = "0.6.2"
-=======
-steel = "4.0.2"
-brine-tree = "0.6.2"
-crankx = "0.2.2"
-packx = "0.2.5"
->>>>>>> c0345f78
 
 [dev-dependencies]
 solana-sdk = "2.2.1"
