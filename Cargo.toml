[workspace]
members = [
    "program",
    "api", "utils",
]
resolver = "2"

[workspace.package]
version = "0.1.0"
edition = "2021"
license = "MIT"
homepage = "https://github.com/Turbin3/pinocchio-tapedrive"
repository = "https://github.com/Turbin3/pinocchio-tapedrive"
keywords = ["solana", "blockchain", "tape"]
readme = "README.md"
description = "Tape Pinocchio program"

[workspace.dependencies]
# Pinocchio dependencies
pinocchio = "0.9.1"
pinocchio-log = "0.5.0"
pinocchio-pubkey = "0.3.0"
pinocchio-system = "0.3.0"
pinocchio-token = "0.4.0"
pinocchio-associated-token-account = "0.2.0"

# Common dependencies
num_enum = "0.7.2"
const-crypto = "0.3.0"
shank = "0.4.2"
bytemuck = { version = "1.23.0", features = ["derive"] }
<<<<<<< HEAD
brine-tree = "0.6.2"
packx = { version = "0.3.1", default-features = false  }
crankx = { version = "0.2.2", default-features = false  }
blake3 = "1.8.2"
=======
# brine-tree = "0.6.2"
# crankx = "0.2.2"
# packx = "0.2.5"
blake3 = { version = "1.8.2", default-features = false}
>>>>>>> 4d360997

# Solana dependencies - use compatible versions
# solana-program = "2.2.1"
solana-sdk = "2.2.1"
# spl-token = "4.0.2"
# spl-associated-token-account = "2.3.0"
# mpl-token-metadata = "3.2.1"

# Development dependencies
mollusk-svm = "0.4.0"
mollusk-svm-bencher = "0.4.0"

# Utility dependencies
array-const-fn-init = "0.1.0" <|MERGE_RESOLUTION|>--- conflicted
+++ resolved
@@ -29,17 +29,10 @@
 const-crypto = "0.3.0"
 shank = "0.4.2"
 bytemuck = { version = "1.23.0", features = ["derive"] }
-<<<<<<< HEAD
-brine-tree = "0.6.2"
+brine-tree = { version= "0.6.2" }
 packx = { version = "0.3.1", default-features = false  }
 crankx = { version = "0.2.2", default-features = false  }
-blake3 = "1.8.2"
-=======
-# brine-tree = "0.6.2"
-# crankx = "0.2.2"
-# packx = "0.2.5"
 blake3 = { version = "1.8.2", default-features = false}
->>>>>>> 4d360997
 
 # Solana dependencies - use compatible versions
 # solana-program = "2.2.1"
